package ai.koog.prompt.executor.clients

import ai.koog.agents.core.tools.ToolDescriptor
import ai.koog.prompt.dsl.Prompt
import ai.koog.prompt.executor.model.LLMChoice
import ai.koog.prompt.llm.LLModel
import ai.koog.prompt.message.Message
import kotlinx.coroutines.flow.Flow

/**
 * Common interface for direct communication with LLM providers.
 * This interface defines methods for executing prompts and streaming responses.
 */
public interface LLMClient {
    /**
     * Executes a prompt and returns a list of response messages.
     *
     * @param prompt The prompt to execute
     * @param tools Optional list of tools that can be used by the LLM
     * @param model The LLM model to use
     * @return List of response messages
     */
    public suspend fun execute(
        prompt: Prompt,
        model: LLModel,
        tools: List<ToolDescriptor> = emptyList()
    ): List<Message.Response>

    /**
     * Executes a prompt and returns a streaming flow of response chunks.
     *
     * @param prompt The prompt to execute
     * @param model The LLM model to use
     * @return Flow of response chunks
     */
<<<<<<< HEAD
    public suspend fun executeStreaming(prompt: Prompt, model: LLModel): Flow<String>

    /**
     * Executes a prompt and returns a list of LLM choices.
     *
     * @param prompt The prompt to execute
     * @param tools Optional list of tools that can be used by the LLM
     * @param model The LLM model to use
     *  @return List of LLM choices
     */
    public suspend fun executeMultipleChoices(prompt: Prompt, model: LLModel, tools: List<ToolDescriptor>): List<LLMChoice> =
        throw UnsupportedOperationException("Not implemented for this client")
=======
    public fun executeStreaming(prompt: Prompt, model: LLModel): Flow<String>
>>>>>>> 710f9eaa
}

/**
 * ConnectionTimeoutConfig is a configuration class for specifying timeout values
 * for network connections in milliseconds. It includes configurable timeouts for
 * requests, connection establishment, and socket operations.
 *
 * @property requestTimeoutMillis The maximum amount of time, in milliseconds, allowed for a request to complete
 *                                before timing out. Defaults to 900 seconds.
 * @property connectTimeoutMillis The maximum amount of time, in milliseconds, allowed for establishing a connection
 *                                to the server. Defaults to 60 seconds.
 * @property socketTimeoutMillis  The maximum amount of time, in milliseconds, allowed for waiting for data over
 *                                an established socket connection. Defaults to 900 seconds.
 */
public data class ConnectionTimeoutConfig(
    val requestTimeoutMillis: Long = DEFAULT_TIMEOUT_MS,
    val connectTimeoutMillis: Long = DEFAULT_CONNECT_TIMEOUT_MS,
    val socketTimeoutMillis: Long = DEFAULT_TIMEOUT_MS,
) {
    private companion object {
        private const val DEFAULT_TIMEOUT_MS: Long = 900000 // 900 seconds
        private const val DEFAULT_CONNECT_TIMEOUT_MS: Long = 60_000
    }
}<|MERGE_RESOLUTION|>--- conflicted
+++ resolved
@@ -33,8 +33,7 @@
      * @param model The LLM model to use
      * @return Flow of response chunks
      */
-<<<<<<< HEAD
-    public suspend fun executeStreaming(prompt: Prompt, model: LLModel): Flow<String>
+    public fun executeStreaming(prompt: Prompt, model: LLModel): Flow<String>
 
     /**
      * Executes a prompt and returns a list of LLM choices.
@@ -46,9 +45,6 @@
      */
     public suspend fun executeMultipleChoices(prompt: Prompt, model: LLModel, tools: List<ToolDescriptor>): List<LLMChoice> =
         throw UnsupportedOperationException("Not implemented for this client")
-=======
-    public fun executeStreaming(prompt: Prompt, model: LLModel): Flow<String>
->>>>>>> 710f9eaa
 }
 
 /**
