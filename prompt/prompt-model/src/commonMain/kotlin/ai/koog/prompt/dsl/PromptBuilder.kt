--- conflicted
+++ resolved
@@ -189,12 +189,8 @@
      *
      * This class provides methods for adding tool calls and tool results.
      */
-<<<<<<< HEAD
     @PromptDSL
-    public inner class ToolMessageBuilder() {
-=======
     public inner class ToolMessageBuilder(public val clock: Clock) {
->>>>>>> 550a081a
         /**
          * Adds a tool call message to the prompt.
          *
