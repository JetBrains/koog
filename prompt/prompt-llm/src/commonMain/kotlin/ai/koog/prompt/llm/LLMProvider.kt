--- conflicted
+++ resolved
@@ -13,11 +13,7 @@
  * @property display The human-readable name of the LLM provider.
  */
 @Serializable
-<<<<<<< HEAD
-public enum class LLMProvider(public val id: String, public val display: String) {
-=======
 public abstract class LLMProvider(public val id: String, public val display: String) {
->>>>>>> bc7fd520
     /**
      * Represents a specialized implementation of the `LLMProvider` class corresponding to the Google provider.
      *
@@ -29,7 +25,7 @@
      * related to Google's language model are required.
      */
     @Serializable
-    Google("google", "Google"),
+    public data object Google : LLMProvider("google", "Google")
 
     /**
      * Represents the OpenAI provider in the Large Language Model (LLM) ecosystem.
@@ -42,7 +38,7 @@
      * to leverage OpenAI's capabilities within various applications or systems.
      */
     @Serializable
-    OpenAI("openai", "OpenAI"),
+    public data object OpenAI : LLMProvider("openai", "OpenAI")
 
     /**
      * Represents the Anthropic LLM provider.
@@ -53,7 +49,7 @@
      * Use this object to reference or configure language models provided by Anthropic in the context of an LLM system.
      */
     @Serializable
-    Anthropic("anthropic", "Anthropic"),
+    public data object Anthropic : LLMProvider("anthropic", "Anthropic")
 
     /**
      * Represents the "Meta" large language model provider in the system.
@@ -63,7 +59,7 @@
      * Meta platform across the application.
      */
     @Serializable
-    Meta("meta", "Meta"),
+    public data object Meta : LLMProvider("meta", "Meta")
 
     /**
      * Represents Alibaba as a specific provider of Large Language Models (LLMs).
@@ -73,7 +69,7 @@
      * selections to specify Alibaba as the chosen provider.
      */
     @Serializable
-    Alibaba("alibaba", "Alibaba"),
+    public data object Alibaba : LLMProvider("alibaba", "Alibaba")
 
     /**
      * Represents the OpenRouter provider within the available set of large language model providers.
@@ -86,7 +82,7 @@
      * providers for large language model functionalities and capabilities.
      */
     @Serializable
-    OpenRouter("openrouter", "OpenRouter"),
+    public data object OpenRouter : LLMProvider("openrouter", "OpenRouter")
 
     /**
      * Represents the Ollama provider within the available set of large language model providers.
@@ -99,5 +95,5 @@
      * providers for large language model functionalities and capabilities.
      */
     @Serializable
-    Ollama("ollama", "Ollama"),
+    public data object Ollama : LLMProvider("ollama", "Ollama")
 }