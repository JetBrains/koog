[versions]
annotations = "26.0.1"
grazie-gradle = "0.3.6"
junit = "5.8.2"
kotlin = "2.1.21"
kotlinx-coroutines = "1.10.2"
kotlinx-datetime = "0.6.2"
kotlinx-io = "0.7.0"
kotlinx-serialization = "1.7.3" # check with IJ
ktor3 = "3.0.3"
lettuce = "6.5.5.RELEASE"
logback = "1.5.13"
oshai-logging = "7.0.7"
mockk = "1.13.8"
shadow = "8.1.1"
slf4j = "2.0.17"
mcp = "0.5.0"
mokksy = "0.4.1"
dokka = "2.0.0"
jetsign = "45.47"
testcontainers = "1.19.7"

[libraries]
jetbrains-annotations = { module = "org.jetbrains:annotations", version.ref = "annotations" }
junit-jupiter-params = { module = "org.junit.jupiter:junit-jupiter-params", version.ref = "junit" }
kotlin-gradle-plugin = { module = "org.jetbrains.kotlin:kotlin-gradle-plugin", version.ref = "kotlin" }
kotlinx-coroutines-core = { module = "org.jetbrains.kotlinx:kotlinx-coroutines-core", version.ref = "kotlinx-coroutines" }
kotlinx-coroutines-reactive = { module = "org.jetbrains.kotlinx:kotlinx-coroutines-reactive", version.ref = "kotlinx-coroutines" }
kotlinx-coroutines-test = { module = "org.jetbrains.kotlinx:kotlinx-coroutines-test", version.ref = "kotlinx-coroutines" }
kotlinx-datetime = { module = "org.jetbrains.kotlinx:kotlinx-datetime", version.ref = "kotlinx-datetime" }
kotlinx-io-core = { module = "org.jetbrains.kotlinx:kotlinx-io-core", version.ref = "kotlinx-io" }
kotlinx-serialization-core = { module = "org.jetbrains.kotlinx:kotlinx-serialization-core", version.ref = "kotlinx-serialization" }
kotlinx-serialization-json = { module = "org.jetbrains.kotlinx:kotlinx-serialization-json", version.ref = "kotlinx-serialization" }
ktor-client-cio = { module = "io.ktor:ktor-client-cio", version.ref = "ktor3" }
ktor-client-js = { module = "io.ktor:ktor-client-js", version.ref = "ktor3" }
ktor-client-content-negotiation = { module = "io.ktor:ktor-client-content-negotiation", version.ref = "ktor3" }
ktor-client-logging = { module = "io.ktor:ktor-client-logging", version.ref = "ktor3" }
ktor-client-sse = { module = "io.ktor:ktor-server-sse", version.ref = "ktor3" }
ktor-serialization-kotlinx-json = { module = "io.ktor:ktor-serialization-kotlinx-json", version.ref = "ktor3" }
ktor-server-cio = { module = "io.ktor:ktor-server-cio", version.ref = "ktor3" }
ktor-server-sse = { module = "io.ktor:ktor-server-sse", version.ref = "ktor3" }
lettuce-core = { module = "io.lettuce:lettuce-core", version.ref = "lettuce" }
logback-classic = { module = "ch.qos.logback:logback-classic", version.ref = "logback" }
oshai-kotlin-logging = { module = "io.github.oshai:kotlin-logging", version.ref = "oshai-logging" }
mockk = { module = "io.mockk:mockk", version.ref = "mockk" }
dokka-gradle-plugin = { module = "org.jetbrains.dokka:dokka-gradle-plugin", version.ref = "dokka" }
mcp = { module = "io.modelcontextprotocol:kotlin-sdk", version.ref = "mcp" }
<<<<<<< HEAD
mokksy-openai = { module = "me.kpavlov.aimocks:ai-mocks-openai-jvm", version.ref = "mokksy" }
=======
slf4j-simple = { module = "org.slf4j:slf4j-simple", version.ref = "slf4j" }
>>>>>>> f33dcd49
jetsign-gradle-plugin = { module = "com.jetbrains:jet-sign", version.ref = "jetsign" }
testcontainers = { module = "org.testcontainers:testcontainers", version.ref = "testcontainers" }

[plugins]
grazie = { id = "ai.grazie.gradle", version.ref = "grazie-gradle" }
kotlin-serialization = { id = "org.jetbrains.kotlin.plugin.serialization", version.ref = "kotlin" }
shadow = { id = "com.github.johnrengelman.shadow", version.ref = "shadow" }<|MERGE_RESOLUTION|>--- conflicted
+++ resolved
@@ -45,11 +45,8 @@
 mockk = { module = "io.mockk:mockk", version.ref = "mockk" }
 dokka-gradle-plugin = { module = "org.jetbrains.dokka:dokka-gradle-plugin", version.ref = "dokka" }
 mcp = { module = "io.modelcontextprotocol:kotlin-sdk", version.ref = "mcp" }
-<<<<<<< HEAD
 mokksy-openai = { module = "me.kpavlov.aimocks:ai-mocks-openai-jvm", version.ref = "mokksy" }
-=======
 slf4j-simple = { module = "org.slf4j:slf4j-simple", version.ref = "slf4j" }
->>>>>>> f33dcd49
 jetsign-gradle-plugin = { module = "com.jetbrains:jet-sign", version.ref = "jetsign" }
 testcontainers = { module = "org.testcontainers:testcontainers", version.ref = "testcontainers" }
 
